--- conflicted
+++ resolved
@@ -11,6 +11,11 @@
 	@echo "  make staging      - ステージング環境で起動"
 	@echo "  make build-dev    - 開発環境用ビルド"
 	@echo "  make build-prod   - 本番環境用ビルド"
+	@echo ""
+	@echo "🐍 バックエンド:"
+	@echo "  make backend-dev   - バックエンド開発サーバー起動"
+	@echo "  make backend-setup - Python環境セットアップ"
+	@echo "  make backend-test  - Pythonテスト実行"
 	@echo ""
 	@echo "🐍 バックエンド:"
 	@echo "  make backend-dev   - バックエンド開発サーバー起動"
@@ -157,28 +162,16 @@
 backend-dev:
 	@echo "🐍 バックエンド開発サーバー起動中..."
 	@echo "📦 仮想環境アクティベート..."
-<<<<<<< HEAD
 	cd backend/app && \
 		(test -d venv || python3.11 -m venv venv) && \
 		. venv/bin/activate && \
 		uvicorn main_local:app --host 0.0.0.0 --port 8081 --reload
-=======
-	cd backend/functions && \
-		(test -d venv || python -m venv venv) && \
-		. venv/bin/activate && \
-		python start_server.py
->>>>>>> ad1e1777
 
 # Python環境セットアップ
 backend-setup:
 	@echo "🐍 Python環境セットアップ中..."
-<<<<<<< HEAD
 	cd backend/app && \
 		python3.11 -m venv venv && \
-=======
-	cd backend/functions && \
-		python -m venv venv && \
->>>>>>> ad1e1777
 		. venv/bin/activate && \
 		pip install -r requirements.txt
 	@echo "✅ Python環境セットアップ完了"
@@ -186,10 +179,6 @@
 # Pythonテスト実行
 backend-test:
 	@echo "🧪 Pythonテスト実行中..."
-<<<<<<< HEAD
 	cd backend/app && \
-=======
-	cd backend/functions && \
->>>>>>> ad1e1777
 		. venv/bin/activate && \
 		python -m pytest tests/ -v 